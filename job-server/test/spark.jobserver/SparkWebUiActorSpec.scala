--- conflicted
+++ resolved
@@ -30,12 +30,8 @@
       }
       jobserver.job-result-cache-size = 100
       jobserver.context-creation-timeout = 5 s
-<<<<<<< HEAD
       jobserver.context-factory = spark.jobserver.context.DefaultSparkContextFactory
-=======
       jobserver.yarn-context-creation-timeout = 40 s
-      jobserver.context-factory = spark.jobserver.util.DefaultSparkContextFactory
->>>>>>> ca656902
       contexts {
         olap-demo {
           num-cpu-cores = 4
@@ -45,6 +41,7 @@
       context-settings {
         num-cpu-cores = 2
         memory-per-node = 512m
+        context-factory = spark.jobserver.context.DefaultSparkContextFactory
       }
     }
     akka.log-dead-letters = 0
