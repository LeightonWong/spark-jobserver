package spark.jobserver

import akka.actor.Props
import akka.testkit.TestProbe
import spark.jobserver.CommonMessages.{JobErroredOut, JobResult}
import spark.jobserver.io.JobDAOActor

class JobManagerActorSpec extends JobManagerSpec(adhoc = false) {
  import scala.concurrent.duration._
  import akka.testkit._

  before {
    dao = new InMemoryDAO
<<<<<<< HEAD
    manager =
      system.actorOf(JobManagerActor.props(dao, "test", JobManagerSpec.contextConfig, false))
=======
    daoActor = system.actorOf(JobDAOActor.props(dao))
    manager = system.actorOf(JobManagerActor.props())
    supervisor = TestProbe().ref
>>>>>>> 8c749450
  }

  describe("starting jobs") {
    it("jobs should be able to cache RDDs and retrieve them through getPersistentRDDs") {
      manager ! JobManagerActor.Initialize(daoActor, None, "ctx", JobManagerSpec.config, false, supervisor)
      expectMsgClass(classOf[JobManagerActor.Initialized])

      uploadTestJar()
      manager ! JobManagerActor.StartJob("demo", classPrefix + "CacheSomethingJob", emptyConfig,
        errorEvents ++ syncEvents)
      val JobResult(_, sum: Int) = expectMsgClass(classOf[JobResult])

      manager ! JobManagerActor.StartJob("demo", classPrefix + "AccessCacheJob", emptyConfig,
        errorEvents ++ syncEvents)
      val JobResult(_, sum2: Int) = expectMsgClass(classOf[JobResult])

      sum2 should equal (sum)
    }

    it ("jobs should be able to cache and retrieve RDDs by name") {
      manager ! JobManagerActor.Initialize(daoActor, None, "ctx", JobManagerSpec.config, false, supervisor)
      expectMsgClass(classOf[JobManagerActor.Initialized])

      uploadTestJar()
      manager ! JobManagerActor.StartJob("demo", classPrefix + "CacheRddByNameJob", emptyConfig,
        errorEvents ++ syncEvents)
      expectMsgPF(1.second.dilated, "Expected a JobResult or JobErroredOut message!") {
        case JobResult(_, sum: Int) => sum should equal (1 + 4 + 9 + 16 + 25)
        case JobErroredOut(_, _, error: Throwable) => throw error
      }
    }
  }

}<|MERGE_RESOLUTION|>--- conflicted
+++ resolved
@@ -11,14 +11,9 @@
 
   before {
     dao = new InMemoryDAO
-<<<<<<< HEAD
-    manager =
-      system.actorOf(JobManagerActor.props(dao, "test", JobManagerSpec.contextConfig, false))
-=======
     daoActor = system.actorOf(JobDAOActor.props(dao))
     manager = system.actorOf(JobManagerActor.props())
     supervisor = TestProbe().ref
->>>>>>> 8c749450
   }
 
   describe("starting jobs") {
