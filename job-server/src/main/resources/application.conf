--- conflicted
+++ resolved
@@ -69,9 +69,6 @@
     # Determines the type of jobs that can run in a SparkContext
     context-factory = spark.jobserver.context.DefaultSparkContextFactory
 
-<<<<<<< HEAD
-=======
-
     streaming {
       # Default batch interval for Spark Streaming contexts in milliseconds
       batch_interval = 1000
@@ -84,7 +81,6 @@
       stopSparkContext = true
     }
 
->>>>>>> 59b83074
     # uris of jars to be loaded into the classpath for this context. Uris is a string list, or a string separated by commas ','
     # dependent-jar-uris = ["file:///some/path/present/in/each/mesos/slave/somepackage.jar"]
 
