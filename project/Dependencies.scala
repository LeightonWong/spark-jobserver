--- conflicted
+++ resolved
@@ -1,10 +1,9 @@
 import sbt._
-import Keys._
 
 object Dependencies {
   val excludeCglib = ExclusionRule(organization = "org.sonatype.sisu.inject")
   val excludeJackson = ExclusionRule(organization = "org.codehaus.jackson")
-  val excludeNetty = ExclusionRule(organization = "org.jboss.netty")
+  val excludeNettyIo = ExclusionRule(organization = "io.netty", artifact= "netty-all")
   val excludeAsm = ExclusionRule(organization = "asm")
   val excludeQQ = ExclusionRule(organization = "org.scalamacros")
 
@@ -27,18 +26,12 @@
     yammerDeps
   ) ++ yodaDeps
   
-  val sparkVersion = sys.env.getOrElse("SPARK_VERSION", "1.3.0")
+  val sparkVersion = sys.env.getOrElse("SPARK_VERSION", "1.3.1")
   lazy val sparkDeps = Seq(
-    "org.apache.spark" %% "spark-core" % sparkVersion % "provided" exclude(
-                                            "io.netty", "netty-all") excludeAll(excludeQQ),
-    "org.apache.spark" %% "spark-sql" % sparkVersion % "provided" exclude(
-                                            "io.netty", "netty-all") excludeAll(excludeQQ),
-<<<<<<< HEAD
-    "org.apache.spark" %% "spark-streaming" % sparkVersion % "provided" exclude(
-=======
-    "org.apache.spark" %% "spark-hive" % sparkVersion % "provided" exclude(
->>>>>>> 14b3b0fd
-                                            "io.netty", "netty-all") excludeAll(excludeQQ),
+    "org.apache.spark" %% "spark-core" % sparkVersion % "provided" excludeAll(excludeNettyIo, excludeQQ),
+    "org.apache.spark" %% "spark-sql" % sparkVersion % "provided" excludeAll(excludeNettyIo, excludeQQ),
+    "org.apache.spark" %% "spark-hive" % sparkVersion % "provided" excludeAll(excludeNettyIo, excludeQQ),
+    "org.apache.spark" %% "spark-streaming" % sparkVersion % "provided" excludeAll(excludeNettyIo, excludeQQ),
     // Force netty version.  This avoids some Spark netty dependency problem.
     "io.netty" % "netty-all" % "4.0.23.Final"
   )
